--- conflicted
+++ resolved
@@ -20,10 +20,7 @@
     "SIEMEstimator",
     "siem",
     "add_circle",
-<<<<<<< HEAD
-=======
-    "ier"
->>>>>>> 1c38e0f3
+    "ier",
 ]
 
 # star imports work only because we have __all__ defined
