--- conflicted
+++ resolved
@@ -23,21 +23,14 @@
 cmaps = {"sequential": "Purples", "divergent": "RdBu_r", "qualitative": "tab10"}
 
 
-<<<<<<< HEAD
-def draw_layout_plot(A, ax=None, pos=None, labels=None, cmap=None):
-    if cmap not in cmaps:
-        raise ValueError(f"Your cmap must be in {list(cmaps.keys())}")
-    if cmap is None:
-        cmap = "qualitative"
-
-=======
 class GraphColormap:
     """
     Default class for colormaps.
     """
+
     def __init__(self, color, discrete=True, k=None):
         """
-        color corresponds to the name of the map type (sequential, divergent, quualitative). 
+        color corresponds to the name of the map type (sequential, divergent, quualitative).
         If discrete is true, discretizes the colormap. Must be true for qualitative colormap.
         """
         if color not in cmaps.keys():
@@ -51,14 +44,17 @@
         self.discrete = discrete
         self.k = k
         kwargs = {}
-        kwargs["as_cmap"] = (not self.discrete)
+        kwargs["as_cmap"] = not self.discrete
         if k is not None:
             kwargs["n_colors"] = self.k
         self.palette = sns.color_palette(self.color, **kwargs)
 
 
-def draw_layout_plot(A, labels=None, ax=None, pos=None):
->>>>>>> 01d5e09d
+def draw_layout_plot(A, ax=None, pos=None, labels=None, cmap=None):
+    if cmap not in cmaps:
+        raise ValueError(f"Your cmap must be in {list(cmaps.keys())}")
+    if cmap is None:
+        cmap = "qualitative"
     G = nx.Graph(A)
 
     if ax is None:
@@ -81,7 +77,6 @@
         cm = GraphColormap("qualitative", discrete=True, k=1)
         lab_colors = [cm.palette[0] for i in range(0, A.shape[0])]
     # draw
-<<<<<<< HEAD
     node_color = cmaps[cmap]
     if labels is not None:
         n_unique = len(np.unique(labels))
@@ -91,11 +86,6 @@
             mapping[label] = j
         colors = [cpalette[mapping[i]] for i in labels]
     nx.draw_networkx_nodes(G, node_color=colors, pos=pos, ax=ax, **options)
-=======
-    nx.draw_networkx_nodes(
-        G, node_color=lab_colors, pos=pos, ax=ax, **options
-    )
->>>>>>> 01d5e09d
     nx.draw_networkx_edges(G, alpha=0.5, pos=pos, width=0.3, ax=ax)
     nx.draw_networkx_labels(G, pos, font_size=10, font_color="white", ax=ax)
 
@@ -104,13 +94,9 @@
     return ax
 
 
-<<<<<<< HEAD
-def draw_multiplot(A, pos=None, labels=None, cmap=None):
+def draw_multiplot(A, pos=None, labels=None, cmap=None, title=None):
     if cmap is None:
         cmap = "qualitative"
-=======
-def draw_multiplot(A, labels=None):
->>>>>>> 01d5e09d
     fig, axs = plt.subplots(1, 2, figsize=(12, 6))
 
     # heatmap
@@ -125,11 +111,9 @@
     )
 
     # layout plot
-<<<<<<< HEAD
     draw_layout_plot(A, ax=axs[1], pos=None, labels=labels, cmap=cmap)
-=======
-    draw_layout_plot(A, labels=labels, ax=axs[1])
->>>>>>> 01d5e09d
+    if title is not None:
+        plt.suptitle(title, fontsize=16, y=1.1)
 
     return axs
 
@@ -270,8 +254,10 @@
 
     # cbar doesn't make sense in the binary case, use legend instead
     kwargs["cbar"] = False
-    cmap = mpl.colors.ListedColormap(colors)
-    ax = heatmap(X, center=None, cmap=cmap, **kwargs)
+    if "cmap" not in kwargs:
+        cmap = mpl.colors.ListedColormap(colors)
+        kwargs["cmap"] = cmap
+    ax = heatmap(X, center=None, **kwargs)
     if legend:
         no_edge_patch = mpl.patches.Patch(
             facecolor=colors[0], label=legend_labels[0], edgecolor="black"
@@ -448,11 +434,17 @@
         raise TypeError(msg)
     # Handle cmap
     n_colors = 2 if len(np.unique(X)) == 2 else None
-    cmap = sns.color_palette(cmaps[color], n_colors=n_colors)
-    if not isinstance(cmap, (str, list, Colormap)):
-        msg = "cmap must be a string, list of colors, or matplotlib.colors.Colormap,"
-        msg += " not {}.".format(type(cmap))
-        raise TypeError(msg)
+    if "cmap" not in kwargs:
+        cmap = sns.color_palette(cmaps[color], n_colors=n_colors)
+        kwargs["cmap"] = cmap
+        if not isinstance(cmap, (str, list, Colormap)):
+            msg = (
+                "cmap must be a string, list of colors, or matplotlib.colors.Colormap,"
+            )
+            msg += " not {}.".format(type(cmap))
+            raise TypeError(msg)
+    else:
+        cmap = kwargs["cmap"]
 
     # Handle center
     if center is not None:
@@ -484,7 +476,6 @@
             fig, ax = plt.subplots(figsize=figsize)
         plot = sns.heatmap(
             arr,
-            cmap=cmap,
             square=True,
             xticklabels=xticklabels,
             yticklabels=yticklabels,
