--- conflicted
+++ resolved
@@ -14,70 +14,6 @@
 cmaps = {"sequential": "Purples", "divergent": "RdBu_r", "qualitative": "tab10"}
 
 
-<<<<<<< HEAD
-=======
-def scattermap(
-    data, labels, ax=None, legend=False, sizes=(5, 10), palette="Purples", **kws
-):
-    r"""
-    Draw a matrix using points instead of a heatmap. Helpful for larger, sparse
-    matrices.
-    Parameters
-    ----------
-    data : np.narray, scipy.sparse.csr_matrix, ndim=2
-        Matrix to plot
-    ax: matplotlib axes object, optional
-        Axes in which to draw the plot, by default None
-    legend : bool, optional
-        [description], by default False
-    sizes : tuple, optional
-        min and max of dot sizes, by default (5, 10)
-    spines : bool, optional
-        whether to keep the spines of the plot, by default False
-    border : bool, optional
-        [description], by default True
-    **kws : dict, optional
-        Additional plotting arguments
-    Returns
-    -------
-    ax: matplotlib axes object, optional
-        Axes in which to draw the plot, by default None
-    """
-
-    if ax is None:
-        _, ax = plt.subplots(1, 1, figsize=(20, 20))
-    n_verts = data.shape[0]
-    inds = np.nonzero(data)
-    edges = np.squeeze(np.asarray(data[inds]))
-    scatter_df = pd.DataFrame()
-    scatter_df["weight"] = edges
-    scatter_df["x"] = inds[1]
-    scatter_df["y"] = inds[0]
-    sns.scatterplot(
-        data=scatter_df,
-        x="x",
-        y="y",
-        size="weight",
-        legend=legend,
-        sizes=sizes,
-        ax=ax,
-        hue="weight",
-        linewidth=0,
-        palette=palette,
-        **kws,
-    )
-    if labels is None:
-        ax.set_xticks([])
-        ax.set_yticks([])
-        ax.set_ylabel("")
-        ax.set_xlabel("")
-    else:
-        ax.set_xticks(labels)
-        ax.set_yticks(labels)
-    return ax
-
-
->>>>>>> 1ad662b3
 def plot_network(network, labels, color="sequential", *args, **kwargs):
     """
     Default plotting function for networks.
@@ -85,13 +21,9 @@
     if color not in cmaps.keys():
         msg = "`color` option not a valid option."
         raise ValueError(msg)
-<<<<<<< HEAD
         
     heatmap(network, labels, color=color, *args, **kwargs)
-=======
-
-    scattermap(network, labels, palette=cmaps[color])
->>>>>>> 1ad662b3
+
 
 
 def plot_latents(
@@ -395,15 +327,12 @@
             type(yticklabels)
         )
         raise TypeError(msg)
-<<<<<<< HEAD
     # Handle cmap
     cmap = cmaps[color]
     if not isinstance(cmap, (str, list, Colormap)):
         msg = "cmap must be a string, list of colors, or matplotlib.colors.Colormap,"
         msg += " not {}.".format(type(cmap))
         raise TypeError(msg)
-=======
->>>>>>> 1ad662b3
 
     # Handle center
     if center is not None:
